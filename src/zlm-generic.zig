--- conflicted
+++ resolved
@@ -608,12 +608,6 @@
             pub fn createAngleAxis(axis: Vec3, angle: Real) Self {
                 const cos = @cos(angle);
                 const sin = @sin(angle);
-<<<<<<< HEAD
-=======
-                const x = axis.x;
-                const y = axis.y;
-                const z = axis.z;
->>>>>>> b0a06cf8
 
                 const normalized = axis.normalize();
                 const x = normalized.x;
